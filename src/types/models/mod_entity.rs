--- conflicted
+++ resolved
@@ -72,21 +72,13 @@
             "SELECT DISTINCT m.id, m.repository, m.latest_version, mv.validated FROM mods m
             INNER JOIN mod_versions mv ON m.id = mv.mod_id
             INNER JOIN mod_gd_versions mgv ON mgv.mod_id = mv.id
-<<<<<<< HEAD
-            WHERE mv.validated = true AND mv.name LIKE "
-=======
-            WHERE m.validated = true AND LOWER(mv.name) LIKE "
->>>>>>> 382db484
+            WHERE mv.validated = true AND LOWER(mv.name) LIKE "
         );
         let mut counter_builder: QueryBuilder<Postgres> = QueryBuilder::new(
             "SELECT COUNT(*) FROM mods m
             INNER JOIN mod_versions mv ON m.id = mv.mod_id
             INNER JOIN mod_gd_versions mgv ON mgv.mod_id = mv.id
-<<<<<<< HEAD
-            WHERE mv.validated = true AND mv.name LIKE "
-=======
-            WHERE m.validated = true AND LOWER(mv.name) LIKE "
->>>>>>> 382db484
+            WHERE mv.validated = true AND LOWER(mv.name) LIKE "
         );
         let query_string = format!("%{}%", query.query.unwrap_or("".to_string()).to_lowercase());
         counter_builder.push_bind(&query_string);
@@ -175,11 +167,7 @@
     pub async fn get_one(id: &str, pool: &mut PgConnection) -> Result<Option<Mod>, ApiError> {
         let records: Vec<ModRecordGetOne> = sqlx::query_as!(ModRecordGetOne, 
             "SELECT
-<<<<<<< HEAD
-                m.id, m.repository, m.latest_version, mv.validated,
-=======
-                m.id, m.repository, m.latest_version, m.validated, m.about, m.changelog,
->>>>>>> 382db484
+                m.id, m.repository, m.latest_version, mv.validated, m.about, m.changelog,
                 mv.id as version_id, mv.name, mv.description, mv.version, mv.download_link,
                 mv.hash, mv.geode, mv.early_load, mv.api, mv.mod_id
             FROM mods m
@@ -204,13 +192,9 @@
                 early_load: x.early_load,
                 api: x.api,
                 mod_id: x.mod_id.clone(),
-<<<<<<< HEAD
                 gd: DetailedGDVersion { win: None, android: None, mac: None, ios: None, android32: None, android64: None },
                 changelog: None,
                 about: None,
-=======
-                gd: DetailedGDVersion {win: None, android: None, mac: None, ios: None},
->>>>>>> 382db484
                 dependencies: None,
                 incompatibilities: None
             }
