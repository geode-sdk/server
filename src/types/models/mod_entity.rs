use super::{
    dependency::ResponseDependency,
    developer::ModDeveloper,
    incompatibility::{Replacement, ResponseIncompatibility},
    mod_gd_version::{DetailedGDVersion, GDVersionEnum, ModGDVersion, VerPlatform},
    mod_link::ModLinks,
    tag::Tag,
};
use crate::{
    database::{
        repository::{developers, mods},
        DatabaseError,
    },
    endpoints::ApiError,
};
use crate::{
    endpoints::{
        developers::{SimpleDevMod, SimpleDevModVersion},
        mods::{IndexQueryParams, IndexSortType},
    },
    types::{
        api::PaginatedData,
        models::{mod_version::ModVersion, mod_version_status::ModVersionStatusEnum},
    },
};
use chrono::SecondsFormat;
use semver::Version;
use serde::Serialize;
use sqlx::{
    types::chrono::{DateTime, Utc},
    PgConnection,
};
use std::collections::HashMap;

#[derive(Serialize, Debug, sqlx::FromRow)]
pub struct Mod {
    pub id: String,
    pub repository: Option<String>,
    pub featured: bool,
    pub download_count: i32,
    pub developers: Vec<ModDeveloper>,
    pub versions: Vec<ModVersion>,
    pub tags: Vec<String>,
    pub about: Option<String>,
    pub changelog: Option<String>,
    pub created_at: String,
    pub updated_at: String,
    pub links: Option<ModLinks>,
}

#[derive(Serialize, Debug)]
pub struct ModUpdate {
    pub id: String,
    pub version: String,
    #[serde(skip_serializing)]
    pub mod_version_id: i32,
    pub download_link: String,
    pub replacement: Option<Replacement>,
    pub dependencies: Vec<ResponseDependency>,
    pub incompatibilities: Vec<ResponseIncompatibility>,
}

#[derive(Debug, sqlx::FromRow)]
struct ModRecord {
    id: String,
    #[sqlx(default)]
    repository: Option<String>,
    download_count: i32,
    featured: bool,
    about: Option<String>,
    changelog: Option<String>,
    created_at: DateTime<Utc>,
    updated_at: DateTime<Utc>,
}

#[derive(sqlx::FromRow)]
struct ModRecordGetOne {
    id: String,
    repository: Option<String>,
    featured: bool,
    version_id: i32,
    mod_download_count: i32,
    name: String,
    description: Option<String>,
    version: String,
    download_link: String,
    mod_version_download_count: i32,
    hash: String,
    geode: String,
    early_load: bool,
    api: bool,
    mod_id: String,
    status: ModVersionStatusEnum,
    about: Option<String>,
    changelog: Option<String>,
    created_at: DateTime<Utc>,
    updated_at: DateTime<Utc>,
    mod_version_created_at: Option<DateTime<Utc>>,
    mod_version_updated_at: Option<DateTime<Utc>>,
    info: Option<String>,
}

pub struct ModStats {
    pub total_count: i64,
    pub total_downloads: i64,
}

impl Mod {
    pub async fn get_stats(pool: &mut PgConnection) -> Result<ModStats, DatabaseError> {
        let result = sqlx::query!(
            "
            SELECT COUNT(id) as id_count, SUM(download_count) as download_sum
            FROM (
                select m.id, m.download_count, row_number() over(partition by m.id) rn
                FROM mods m
                INNER JOIN mod_versions mv ON mv.mod_id = m.id
                INNER JOIN mod_version_statuses mvs ON mvs.mod_version_id = mv.id
                WHERE mvs.status = 'accepted'
            ) q
            WHERE q.rn = 1
        "
        )
        .fetch_optional(&mut *pool)
        .await
        .inspect_err(|e| log::error!("failed to get mod stats: {}", e))?;

        if let Some((Some(total_count), Some(total_downloads))) =
            result.map(|o| (o.id_count, o.download_sum))
        {
            Ok(ModStats {
                total_count,
                total_downloads,
            })
        } else {
            Ok(ModStats {
                total_count: 0,
                total_downloads: 0,
            })
        }
    }

    pub async fn get_index(
        pool: &mut PgConnection,
        query: IndexQueryParams,
    ) -> Result<PaginatedData<Mod>, ApiError> {
        let tags = match query.tags {
            Some(t) => Some(Tag::parse_tags(&t, pool).await?),
            None => None,
        };
        let page: i64 = query.page.unwrap_or(1).max(1);
        let per_page = query.per_page.unwrap_or(10).clamp(1, 100);

        let limit = per_page;
        let offset = (page - 1) * per_page;
        let platforms = query
            .platforms
            .map(|p| VerPlatform::parse_query_string(&p))
            .transpose()?;
        let status = query.status.unwrap_or(ModVersionStatusEnum::Accepted);

        let developer = match query.developer {
            Some(d) => match developers::get_one_by_username(&d, pool).await? {
                Some(d) => Some(d),
                None => {
                    return Ok(PaginatedData {
                        data: vec![],
                        count: 0,
                    })
                }
            },
            None => None,
        };

        let order = match query.sort {
            IndexSortType::Downloads => "q.download_count DESC",
            IndexSortType::RecentlyUpdated => "q.updated_at DESC",
            IndexSortType::RecentlyPublished => "q.created_at DESC",
            IndexSortType::Oldest => "q.created_at ASC",
            IndexSortType::Name => "q.name ASC",
            IndexSortType::NameReverse => "q.name DESC",
        };

        let geode = query
            .geode
            .map(|x| Version::parse(&x))
            .transpose()
            .or(Err(ApiError::BadRequest("Invalid geode version".into())))?;

        let geode_major = geode
            .as_ref()
            .map(|x| i32::try_from(x.major).unwrap_or_default());
        let geode_minor = geode
            .as_ref()
            .map(|x| i32::try_from(x.minor).unwrap_or_default());
        let geode_patch = geode
            .as_ref()
            .map(|x| i32::try_from(x.patch).unwrap_or_default());
        let geode_meta = geode.as_ref().and_then(|x| {
            if x.pre.is_empty() {
                None
            } else {
                Some(x.pre.to_string())
            }
        });

        let gd = query.gd.map(|x| vec![x, GDVersionEnum::All]);

        // VERY IMPORTANT MESSAGE BELOW.
        // This beautiful chunk of code below uses format!() to reuse the same joins / where clauses
        // in 2 queries. This uses prepared statements, the parameters are bound in the queries at the end.
        //
        // DO NOT, I repeat, DO NOT enter any user input inside the format!().
        // I will find you personally if you do so.
        //
        // - Flame

        let joins_filters = r#"
            INNER JOIN mod_versions mv ON m.id = mv.mod_id
            INNER JOIN mod_version_statuses mvs ON mvs.mod_version_id = mv.id
            INNER JOIN mod_gd_versions mgv ON mgv.mod_id = mv.id
            LEFT JOIN mods_mod_tags mmt ON mmt.mod_id = m.id
            INNER JOIN mods_developers md ON md.mod_id = m.id
            WHERE ($1 IS NULL OR mmt.tag_id = ANY($1))
            AND ($2 IS NULL OR m.featured = $2)
            AND ($3 IS NULL OR md.developer_id = $3)
            AND ($13 IS NULL OR mvs.status = $13)
            AND ($4 IS NULL OR $4 = mv.geode_major)
            AND ($5 IS NULL OR $5 >= mv.geode_minor)
            AND (
                ($7 IS NULL AND mv.geode_meta NOT ILIKE 'alpha%')
                OR (
                    $7 ILIKE 'alpha%'
                    AND $5 = mv.geode_minor
                    AND $6 = mv.geode_patch
                    AND $7 = mv.geode_meta
                )
                OR (
                    mv.geode_meta IS NULL
                    OR $5 > mv.geode_minor
                    OR $6 > mv.geode_patch
                    OR (mv.geode_meta NOT ILIKE 'alpha%' AND $7 >= mv.geode_meta)
                )
            )
            AND ($8 IS NULL OR mv.name ILIKE '%' || $8 || '%' OR m.id = $8)
            AND ($9 IS NULL OR mgv.gd = ANY($9))
            AND ($10 IS NULL OR mgv.platform = ANY($10))
        "#;

        let records: Vec<ModRecord> = sqlx::query_as(&format!(
<<<<<<< HEAD
            "SELECT
                m.id, m.repository, m.about, m.changelog,
                m.download_count, m.featured, m.created_at, m.updated_at
            FROM mods m
            {}
            GROUP BY m.id
=======
            "SELECT q.id, q.repository, q.about, q.changelog,
                q.download_count, q.featured, q.created_at, q.updated_at
            FROM (
                SELECT m.id, mv.name, m.repository, m.about, m.changelog,
                    m.download_count, m.featured, m.created_at, m.updated_at,
                    ROW_NUMBER() OVER (PARTITION BY m.id ORDER BY mv.id DESC) rn
                FROM mods m
                {}
            ) q
            WHERE q.rn = 1
>>>>>>> e6f6a7ed
            ORDER BY {}
            LIMIT $11
            OFFSET $12
            ",
            joins_filters, order
        ))
        .bind(tags.as_ref())
        .bind(query.featured)
        .bind(developer.as_ref().map(|x| x.id))
        .bind(geode_major)
        .bind(geode_minor)
        .bind(geode_patch)
        .bind(geode_meta.as_ref())
        .bind(query.query.as_ref())
        .bind(gd.as_ref())
        .bind(platforms.as_ref())
        .bind(limit)
        .bind(offset)
        .bind(status)
        .fetch_all(&mut *pool)
        .await
        .inspect_err(|e| log::error!("Failed to fetch mod index: {}", e))?;

        let count: i64 = sqlx::query_scalar(&format!(
            "SELECT COUNT(DISTINCT m.id)
            FROM mods m
            {}",
            joins_filters
        ))
        .bind(&tags)
        .bind(query.featured)
        .bind(developer.as_ref().map(|x| x.id))
        .bind(geode_major)
        .bind(geode_minor)
        .bind(geode_patch)
        .bind(&geode_meta)
        .bind(&query.query)
        .bind(&gd)
        .bind(&platforms)
        .bind(limit)
        .bind(offset)
        .bind(status)
        .fetch_optional(&mut *pool)
        .await
        .inspect_err(|e| log::error!("Failed to fetch mod index count: {}", e))?
        .unwrap_or_default();

        if records.is_empty() {
            return Ok(PaginatedData {
                data: vec![],
                count,
            });
        }

        if status == ModVersionStatusEnum::Pending {
            return Mod::get_pending(records, count, pool).await;
        }

        let ids: Vec<String> = records.iter().map(|x| x.id.clone()).collect();
        let mut versions = ModVersion::get_latest_for_mods(
            pool,
            &ids,
            query.gd,
            platforms.as_deref(),
            geode.as_ref(),
        )
        .await?;
        let mut developers = developers::get_all_for_mods(&ids, pool).await?;
        let links = ModLinks::fetch_for_mods(&ids, pool).await?;
        let mod_version_ids: Vec<i32> = versions
            .iter()
            .map(|(_, mod_version)| mod_version.id)
            .collect();

        let mut gd_versions = ModGDVersion::get_for_mod_versions(&mod_version_ids, pool).await?;
        let mut tags = Tag::get_tags_for_mods(&ids, pool).await?;

        let ret = records
            .into_iter()
            .map(|x| {
                let mut version = versions.remove(&x.id).unwrap();
                version.gd = gd_versions.remove(&version.id).unwrap_or_default();

                let devs = developers.remove(&x.id).unwrap_or_default();
                let tags = tags.remove(&x.id).unwrap_or_default();
                let links = links.iter().find(|link| link.mod_id == x.id).cloned();

                Mod {
                    id: x.id,
                    repository: x.repository,
                    download_count: x.download_count,
                    featured: x.featured,
                    versions: vec![version],
                    tags,
                    developers: devs,
                    created_at: x.created_at.to_rfc3339_opts(SecondsFormat::Secs, true),
                    updated_at: x.updated_at.to_rfc3339_opts(SecondsFormat::Secs, true),
                    about: None,
                    changelog: None,
                    links,
                }
            })
            .collect();
        Ok(PaginatedData { data: ret, count })
    }

    async fn get_pending(
        records: Vec<ModRecord>,
        total_count: i64,
        pool: &mut PgConnection,
    ) -> Result<PaginatedData<Mod>, ApiError> {
        let ids: Vec<_> = records.iter().map(|x| x.id.clone()).collect();
        let versions = ModVersion::get_pending_for_mods(&ids, pool).await?;
        let developers = developers::get_all_for_mods(&ids, pool).await?;
        let links = ModLinks::fetch_for_mods(&ids, pool).await?;
        let mut mod_version_ids: Vec<i32> = vec![];
        for (_, mod_version) in versions.iter() {
            mod_version_ids.append(&mut mod_version.iter().map(|x| x.id).collect());
        }

        let gd_versions = ModGDVersion::get_for_mod_versions(&mod_version_ids, pool).await?;
        let tags = Tag::get_tags_for_mods(&ids, pool).await?;

        let ret = records
            .into_iter()
            .map(|x| {
                let mut version = versions.get(&x.id).cloned().unwrap_or_default();
                let gd_ver = gd_versions.get(&version[0].id).cloned().unwrap_or_default();
                version[0].gd = gd_ver;

                let devs = developers.get(&x.id).cloned().unwrap_or_default();
                let tags = tags.get(&x.id).cloned().unwrap_or_default();
                let links = links.iter().find(|link| link.mod_id == x.id).cloned();

                Mod {
                    id: x.id.clone(),
                    repository: x.repository.clone(),
                    download_count: x.download_count,
                    featured: x.featured,
                    versions: version,
                    tags,
                    developers: devs,
                    created_at: x.created_at.to_rfc3339_opts(SecondsFormat::Secs, true),
                    updated_at: x.updated_at.to_rfc3339_opts(SecondsFormat::Secs, true),
                    about: x.about,
                    changelog: x.changelog,
                    links,
                }
            })
            .collect::<Vec<Mod>>();

        Ok(PaginatedData {
            data: ret,
            count: total_count,
        })
    }

    pub async fn get_all_for_dev(
        id: i32,
        status: ModVersionStatusEnum,
        only_owner: bool,
        pool: &mut PgConnection,
    ) -> Result<Vec<SimpleDevMod>, DatabaseError> {
        struct Record {
            id: String,
            featured: bool,
            mod_download_count: i32,
            name: String,
            version: String,
            mod_version_download_count: i32,
            validated: bool,
            status: ModVersionStatusEnum,
            info: Option<String>,
        }

        let records = sqlx::query_as!(
            Record,
            r#"SELECT
                m.id, m.featured, m.download_count as mod_download_count,
                mv.name, mv.version, mv.download_count as mod_version_download_count,
                mvs.info, mvs.status as "status: _",
                exists(
                    select 1 from mod_version_statuses mvs_inner
                    where mvs_inner.mod_version_id = mv.id and mvs_inner.status = 'accepted'
                ) as "validated!: _"
            FROM mods m
            INNER JOIN mod_versions mv ON m.id = mv.mod_id
            INNER JOIN mods_developers md ON md.mod_id = m.id
            INNER JOIN mod_version_statuses mvs ON mvs.mod_version_id = mv.id
            WHERE md.developer_id = $1
            AND mvs.status = $2
            AND ($3 = false OR md.is_owner = true)
            ORDER BY m.created_at DESC, mv.id DESC
            "#,
            id,
            status as ModVersionStatusEnum,
            only_owner
        )
        .fetch_all(&mut *pool)
        .await
        .inspect_err(|x| log::error!("Failed to fetch developer mods: {}", x))?;

        if records.is_empty() {
            return Ok(vec![]);
        }

        let mut versions: HashMap<String, Vec<SimpleDevModVersion>> = HashMap::new();

        for record in &records {
            let version = SimpleDevModVersion {
                name: record.name.clone(),
                version: record.version.clone(),
                download_count: record.mod_version_download_count,
                validated: record.validated,
                info: record.info.clone(),
                status: record.status,
            };

            versions.entry(record.id.clone()).or_default().push(version);
        }
        let ids: Vec<String> = records.iter().map(|x| x.id.clone()).collect();
        let developers = developers::get_all_for_mods(&ids, pool).await?;

        let mut map: HashMap<String, SimpleDevMod> = HashMap::new();

        for i in records {
            let mod_entity = SimpleDevMod {
                id: i.id.clone(),
                featured: i.featured,
                download_count: i.mod_download_count,
                versions: versions.entry(i.id.clone()).or_default().clone(),
                developers: developers.get(&i.id).cloned().unwrap_or_default(),
            };
            if !map.contains_key(&i.id) {
                map.insert(i.id.clone(), mod_entity);
            }
        }

        let mods: Vec<SimpleDevMod> = map.into_iter().map(|x| x.1).collect();

        Ok(mods)
    }

    pub async fn get_one(
        id: &str,
        only_accepted: bool,
        pool: &mut PgConnection,
    ) -> Result<Option<Mod>, DatabaseError> {
        let records = sqlx::query_as!(
            ModRecordGetOne,
            r#"SELECT
                m.id, m.repository, m.about, m.changelog, m.featured, m.download_count as mod_download_count, m.created_at, m.updated_at,
                mv.id as version_id, mv.name, mv.description, mv.version, mv.download_link, mv.download_count as mod_version_download_count,
                mv.created_at as mod_version_created_at, mv.updated_at as mod_version_updated_at,
                mv.hash,
                format_semver(mv.geode_major, mv.geode_minor, mv.geode_patch, mv.geode_meta) as "geode!: _",
                mv.early_load, mv.api, mv.mod_id, mvs.status as "status: _", mvs.info
            FROM mods m
            INNER JOIN mod_versions mv ON m.id = mv.mod_id
            INNER JOIN mod_version_statuses mvs ON mvs.mod_version_id = mv.id
            WHERE m.id = $1
            AND ($2 = false OR mvs.status = 'accepted')
            ORDER BY mv.id DESC"#,
            id,
            only_accepted
        )
        .fetch_all(&mut *pool)
        .await
        .inspect_err(|e| log::error!("{}", e))?;

        if records.is_empty() {
            return Ok(None);
        }

        let mut versions: Vec<ModVersion> = records
            .iter()
            .map(|x| ModVersion {
                id: x.version_id,
                name: x.name.clone(),
                description: x.description.clone(),
                version: x.version.clone(),
                download_link: x.download_link.clone(),
                download_count: x.mod_version_download_count,
                hash: x.hash.clone(),
                geode: x.geode.clone(),
                early_load: x.early_load,
                api: x.api,
                status: x.status,
                mod_id: x.mod_id.clone(),
                gd: DetailedGDVersion {
                    win: None,
                    mac: None,
                    mac_arm: None,
                    mac_intel: None,
                    ios: None,
                    android: None,
                    android32: None,
                    android64: None,
                },
                developers: None,
                tags: None,
                dependencies: None,
                incompatibilities: None,
                created_at: x
                    .mod_version_created_at
                    .map(|x| x.to_rfc3339_opts(SecondsFormat::Secs, true)),
                updated_at: x
                    .mod_version_updated_at
                    .map(|x| x.to_rfc3339_opts(SecondsFormat::Secs, true)),
                direct_download_link: Some(x.download_link.clone()),
                info: x.info.clone(),
            })
            .collect();
        let ids: Vec<i32> = versions.iter().map(|x| x.id).collect();
        let gd: HashMap<i32, DetailedGDVersion> =
            ModGDVersion::get_for_mod_versions(&ids, pool).await?;
        let tags: Vec<String> = Tag::get_tags_for_mod(id, pool).await?;
        let devs: Vec<ModDeveloper> = developers::get_all_for_mod(id, pool).await?;
        let links: Option<ModLinks> = ModLinks::fetch(id, pool).await?;

        for i in &mut versions {
            let gd_versions = gd.get(&i.id).cloned().unwrap_or_default();
            i.gd = gd_versions;
        }

        let mod_entity = Mod {
            id: records[0].id.clone(),
            repository: records[0].repository.clone(),
            featured: records[0].featured,
            download_count: records[0].mod_download_count,
            versions,
            tags,
            developers: devs,
            created_at: records[0]
                .created_at
                .to_rfc3339_opts(SecondsFormat::Secs, true),
            updated_at: records[0]
                .updated_at
                .to_rfc3339_opts(SecondsFormat::Secs, true),
            about: records[0].about.clone(),
            changelog: records[0].changelog.clone(),
            links,
        };
        Ok(Some(mod_entity))
    }

    /// At the moment this is only used to set the mod to featured.
    /// Checks if the mod exists.
    pub async fn update_mod(
        id: &str,
        featured: bool,
        pool: &mut PgConnection,
    ) -> Result<(), ApiError> {
        if !mods::exists(id, &mut *pool).await? {
            return Err(ApiError::NotFound(format!("Mod {} doesn't exist", id)));
        }

        sqlx::query!("UPDATE mods SET featured = $1 WHERE id = $2", featured, id)
            .execute(&mut *pool)
            .await
            .map_err(|e| {
                log::error!("Failed to update mod {}: {}", id, e);
                ApiError::DbError
            })?;

        Ok(())
    }

    pub async fn get_updates(
        ids: &[String],
        platforms: VerPlatform,
        geode: &semver::Version,
        gd: GDVersionEnum,
        pool: &mut PgConnection,
    ) -> Result<Vec<ModUpdate>, ApiError> {
        #[derive(sqlx::FromRow)]
        struct QueryResult {
            id: String,
            version: String,
            mod_version_id: i32,
        }

        let geode_pre = geode.pre.to_string();
        let geode_pre = (!geode_pre.is_empty()).then_some(geode_pre);

        let result = sqlx::query_as!(
            QueryResult,
            "SELECT
                q.id,
                q.inner_version as version,
                q.mod_version_id
            FROM (
                SELECT
                    m.id,
                    mv.id as mod_version_id,
                    mv.version as inner_version,
                    ROW_NUMBER() OVER (PARTITION BY m.id ORDER BY mv.id DESC) rn
                FROM mods m
                INNER JOIN mod_versions mv ON mv.mod_id = m.id
                INNER JOIN mod_version_statuses mvs ON mvs.mod_version_id = mv.id
                INNER JOIN mod_gd_versions mgv ON mv.id = mgv.mod_id
                WHERE mvs.status = 'accepted'
                AND mgv.platform = $1
                AND (mgv.gd = ANY($2))
                AND m.id = ANY($3)
                AND $4 = mv.geode_major
                AND $5 >= mv.geode_minor
                AND (
                    ($7::text IS NULL AND mv.geode_meta NOT ILIKE 'alpha%')
                    OR (
                        $7 ILIKE 'alpha%'
                        AND $5 = mv.geode_minor
                        AND $6 = mv.geode_patch
                        AND $7 = mv.geode_meta
                    )
                    OR (
                        mv.geode_meta IS NULL
                        OR $5 > mv.geode_minor
                        OR $6 > mv.geode_patch
                        OR (mv.geode_meta NOT ILIKE 'alpha%' AND $7 >= mv.geode_meta)
                    )
                )
            ) q
            WHERE q.rn = 1",
            platforms as VerPlatform,
            &[GDVersionEnum::All, gd] as &[GDVersionEnum],
            ids,
            i32::try_from(geode.major).unwrap_or_default(),
            i32::try_from(geode.minor).unwrap_or_default(),
            i32::try_from(geode.patch).unwrap_or_default(),
            geode_pre
        )
        .fetch_all(&mut *pool)
        .await
        .inspect_err(|x| log::error!("Failed to fetch mod updates: {}", x))
        .or(Err(ApiError::DbError))?;

        if result.is_empty() {
            return Ok(vec![]);
        }

        // Client doesn't actually use those, we might as well not return them yet
        // TODO: enable back when client supports then
        // let ids: Vec<i32> = result.iter().map(|x| x.mod_version_id).collect();
        // let deps: HashMap<i32, Vec<FetchedDependency>> =
        //     Dependency::get_for_mod_versions(&ids, Some(platforms), Some(gd), Some(geode), pool).await?;
        // let incompat: HashMap<i32, Vec<FetchedIncompatibility>> =
        //     Incompatibility::get_for_mod_versions(&ids, Some(platforms), Some(gd), Some(geode), pool).await?;

        let mut ret: Vec<ModUpdate> = vec![];

        for r in result {
            let update = ModUpdate {
                id: r.id.clone(),
                version: r.version,
                mod_version_id: r.mod_version_id,
                download_link: "".to_string(),
                dependencies: vec![],
                incompatibilities: vec![],
                // dependencies: deps
                //     .get(&r.mod_version_id)
                //     .cloned()
                //     .unwrap_or_default()
                //     .iter()
                //     .map(|x| x.to_response())
                //     .collect(),
                // incompatibilities: incompat
                //     .get(&r.mod_version_id)
                //     .cloned()
                //     .unwrap_or_default()
                //     .iter()
                //     .map(|x| x.to_response())
                //     .collect(),
                replacement: None,
            };
            ret.push(update);
        }

        Ok(ret)
    }
}<|MERGE_RESOLUTION|>--- conflicted
+++ resolved
@@ -30,7 +30,7 @@
     types::chrono::{DateTime, Utc},
     PgConnection,
 };
-use std::collections::HashMap;
+use std::{collections::HashMap, str::FromStr};
 
 #[derive(Serialize, Debug, sqlx::FromRow)]
 pub struct Mod {
@@ -247,14 +247,6 @@
         "#;
 
         let records: Vec<ModRecord> = sqlx::query_as(&format!(
-<<<<<<< HEAD
-            "SELECT
-                m.id, m.repository, m.about, m.changelog,
-                m.download_count, m.featured, m.created_at, m.updated_at
-            FROM mods m
-            {}
-            GROUP BY m.id
-=======
             "SELECT q.id, q.repository, q.about, q.changelog,
                 q.download_count, q.featured, q.created_at, q.updated_at
             FROM (
@@ -265,7 +257,6 @@
                 {}
             ) q
             WHERE q.rn = 1
->>>>>>> e6f6a7ed
             ORDER BY {}
             LIMIT $11
             OFFSET $12
