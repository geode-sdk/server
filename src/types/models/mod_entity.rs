use serde::Serialize;
use sqlx::PgConnection;
use crate::{types::{models::mod_version::ModVersion, api::PaginatedData}, Error};

#[derive(Serialize, Debug, sqlx::FromRow)]
pub struct Mod {
    pub id: String,
    pub repository: String,
    pub latest_version: String,
    pub validated: bool,
    pub versions: Vec<ModVersion>
}

impl Mod {
    pub async fn get_index(pool: &mut PgConnection, page: i64, per_page: i64, query: String) -> Result<PaginatedData<Mod>, Error> {
        #[derive(Debug)]
        struct ModRecord {
            id: String,
            repository: String,
            latest_version: String,
            validated: bool,
        }

        let limit = per_page;
        let offset = (page - 1) * per_page;
        let query_string = format!("%{query}%");
<<<<<<< HEAD
        let records: Vec<ModRecord> = sqlx::query_as!(ModRecord, r#"SELECT * FROM mods WHERE validated = true AND id LIKE $1 LIMIT $2 OFFSET $3"#, query_string, limit, offset)
=======
        let records: Vec<ModRecord> = sqlx::query_as!(ModRecord, "SELECT * FROM mods WHERE id LIKE $1 LIMIT $2 OFFSET $3", query_string, limit, offset)
>>>>>>> 417570cc
            .fetch_all(&mut *pool)
            .await.or(Err(Error::DbError))?;
        let count = sqlx::query_scalar!("SELECT COUNT(*) FROM mods WHERE validated = true")
            .fetch_one(&mut *pool)
            .await.or(Err(Error::DbError))?.unwrap_or(0);

        let ids: Vec<_> = records.iter().map(|x| x.id.as_str()).collect();
        let versions = ModVersion::get_versions_for_mods(pool, &ids).await?;

        let ret = records.into_iter().map(|x| {
            let version_vec = versions.get(&x.id).cloned().unwrap_or_default();
            Mod {
                id: x.id.clone(),
                repository: x.repository.clone(),
                latest_version: x.latest_version.clone(),
                validated: x.validated,
                versions: version_vec
            }
        }).collect();
        Ok(PaginatedData{ data: ret, count })
    }
}<|MERGE_RESOLUTION|>--- conflicted
+++ resolved
@@ -24,11 +24,7 @@
         let limit = per_page;
         let offset = (page - 1) * per_page;
         let query_string = format!("%{query}%");
-<<<<<<< HEAD
         let records: Vec<ModRecord> = sqlx::query_as!(ModRecord, r#"SELECT * FROM mods WHERE validated = true AND id LIKE $1 LIMIT $2 OFFSET $3"#, query_string, limit, offset)
-=======
-        let records: Vec<ModRecord> = sqlx::query_as!(ModRecord, "SELECT * FROM mods WHERE id LIKE $1 LIMIT $2 OFFSET $3", query_string, limit, offset)
->>>>>>> 417570cc
             .fetch_all(&mut *pool)
             .await.or(Err(Error::DbError))?;
         let count = sqlx::query_scalar!("SELECT COUNT(*) FROM mods WHERE validated = true")
