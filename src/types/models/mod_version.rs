--- conflicted
+++ resolved
@@ -1,25 +1,12 @@
 use std::collections::HashMap;
 
 use crate::database::repository::developers;
-<<<<<<< HEAD
 use crate::types::api::{create_download_link, ApiError, PaginatedData};
-=======
-use crate::types::{
-    api::{create_download_link, ApiError, PaginatedData},
-    mod_json::ModJson,
-    models::mod_entity::Mod,
-};
->>>>>>> 43984d2e
 use chrono::SecondsFormat;
-use semver::Version;
 use serde::Serialize;
 use sqlx::{
     types::chrono::{DateTime, Utc},
-<<<<<<< HEAD
     PgConnection, Postgres, QueryBuilder,
-=======
-    PgConnection, Postgres, QueryBuilder, Row,
->>>>>>> 43984d2e
 };
 
 use super::{
@@ -525,200 +512,6 @@
         Ok(version)
     }
 
-<<<<<<< HEAD
-=======
-    pub async fn create_from_json(
-        json: &ModJson,
-        make_accepted: bool,
-        pool: &mut PgConnection,
-    ) -> Result<(), ApiError> {
-        if let Err(e) = sqlx::query!("SET CONSTRAINTS mod_versions_status_id_fkey DEFERRED")
-            .execute(&mut *pool)
-            .await
-        {
-            log::error!(
-                "Error while updating constraints for mod_version_statuses: {}",
-                e
-            );
-            return Err(ApiError::DbError);
-        };
-
-        let geode = Version::parse(&json.geode).or(Err(ApiError::BadRequest(
-            "Invalid geode version in mod.json".into(),
-        )))?;
-
-        let geode_pre = geode.pre.to_string();
-        let geode_pre = (!geode_pre.is_empty()).then_some(geode_pre);
-
-        // If someone finds a way to use macros with optional parameters you can impl it here
-        let mut builder: QueryBuilder<Postgres> = QueryBuilder::new("INSERT INTO mod_versions (");
-        if json.description.is_some() {
-            builder.push("description, ");
-        }
-        builder
-            .push("name, version, download_link, hash, geode_major, geode_minor, geode_patch, geode_meta, early_load, api, mod_id, status_id) VALUES (");
-        let mut separated = builder.separated(", ");
-        if json.description.is_some() {
-            separated.push_bind(&json.description);
-        }
-        separated.push_bind(&json.name);
-        separated.push_bind(&json.version);
-        separated.push_bind(&json.download_url);
-        separated.push_bind(&json.hash);
-        separated.push_bind(i32::try_from(geode.major).unwrap_or_default());
-        separated.push_bind(i32::try_from(geode.minor).unwrap_or_default());
-        separated.push_bind(i32::try_from(geode.patch).unwrap_or_default());
-        separated.push_bind(geode_pre);
-        separated.push_bind(json.early_load);
-        separated.push_bind(json.api.is_some());
-        separated.push_bind(&json.id);
-        // set status_id = 0, will be checked by foreign key at the end of the transaction
-        separated.push_bind(0);
-        separated.push_unseparated(") RETURNING id");
-        let result = builder.build().fetch_one(&mut *pool).await;
-        let result = match result {
-            Err(e) => {
-                log::error!("{:?}", e);
-                return Err(ApiError::DbError);
-            }
-            Ok(row) => row,
-        };
-        let id = result.get::<i32, &str>("id");
-        let json_tags = json.tags.clone().unwrap_or_default();
-        let tags = Tag::get_tag_ids(json_tags, pool).await?;
-        Tag::update_mod_tags(&json.id, tags.into_iter().map(|x| x.id).collect(), pool).await?;
-        ModGDVersion::create_from_json(json.gd.to_create_payload(json), id, pool).await?;
-        let dependencies = json.prepare_dependencies_for_create()?;
-        if !dependencies.is_empty() {
-            Dependency::create_for_mod_version(id, dependencies, pool).await?;
-        }
-        let incompat = json.prepare_incompatibilities_for_create()?;
-        if !incompat.is_empty() {
-            Incompatibility::create_for_mod_version(id, incompat, pool).await?;
-        }
-
-        let status = if make_accepted {
-            ModVersionStatusEnum::Accepted
-        } else {
-            ModVersionStatusEnum::Pending
-        };
-
-        let status_id =
-            ModVersionStatus::create_for_mod_version(id, status, None, None, pool).await?;
-        if let Err(e) = sqlx::query!(
-            "update mod_versions set status_id = $1 where id = $2",
-            status_id,
-            id
-        )
-        .execute(&mut *pool)
-        .await
-        {
-            log::error!("{}", e);
-            return Err(ApiError::DbError);
-        }
-
-        // Revert deferred constraints
-        if let Err(e) = sqlx::query!("SET CONSTRAINTS mod_versions_status_id_fkey IMMEDIATE")
-            .execute(&mut *pool)
-            .await
-        {
-            log::error!("{}", e);
-            return Err(ApiError::DbError);
-        };
-
-        Ok(())
-    }
-
-    pub async fn update_pending_version(
-        version_id: i32,
-        json: &ModJson,
-        make_accepted: bool,
-        pool: &mut PgConnection,
-    ) -> Result<(), ApiError> {
-        let geode = Version::parse(&json.geode).or(Err(ApiError::BadRequest(
-            "Invalid geode version in mod.json".into(),
-        )))?;
-
-        let geode_pre = geode.pre.to_string();
-        let geode_pre = (!geode_pre.is_empty()).then_some(geode_pre);
-
-        sqlx::query!(
-            "UPDATE mod_versions mv
-                SET name = $1,
-                version = $2,
-                download_link = $3,
-                hash = $4,
-                geode_major = $5,
-                geode_minor = $6,
-                geode_patch = $7,
-                geode_meta = $8,
-                early_load = $9,
-                api = $10,
-                description = $11,
-                updated_at = NOW()
-            FROM mod_version_statuses mvs
-            WHERE mv.status_id = mvs.id
-            AND mvs.status = 'pending'
-            AND mv.id = $12",
-            &json.name,
-            &json.version,
-            &json.download_url,
-            &json.hash,
-            i32::try_from(geode.major).unwrap_or_default(),
-            i32::try_from(geode.minor).unwrap_or_default(),
-            i32::try_from(geode.patch).unwrap_or_default(),
-            geode_pre,
-            &json.early_load,
-            &json.api.is_some(),
-            json.description.clone().unwrap_or_default(),
-            version_id
-        )
-        .execute(&mut *pool)
-        .await
-        .map_err(|err| {
-            log::error!(
-                "Failed to update pending version {}-{}: {}",
-                json.id,
-                json.version,
-                err
-            );
-            ApiError::DbError
-        })?;
-
-        let json_tags = json.tags.clone().unwrap_or_default();
-        let tags = Tag::get_tag_ids(json_tags, pool).await?;
-        Tag::update_mod_tags(&json.id, tags.into_iter().map(|x| x.id).collect(), pool).await?;
-        ModGDVersion::clear_for_mod_version(version_id, pool)
-            .await
-            .map_err(|err| {
-                log::error!("{}", err);
-                ApiError::DbError
-            })?;
-        ModGDVersion::create_from_json(json.gd.to_create_payload(json), version_id, pool).await?;
-        Dependency::clear_for_mod_version(version_id, pool).await?;
-        Incompatibility::clear_for_mod_version(version_id, pool).await?;
-
-        let dependencies = json.prepare_dependencies_for_create()?;
-        if !dependencies.is_empty() {
-            Dependency::create_for_mod_version(version_id, dependencies, pool).await?;
-        }
-
-        let incompat = json.prepare_incompatibilities_for_create()?;
-        if !incompat.is_empty() {
-            Incompatibility::create_for_mod_version(version_id, incompat, pool).await?;
-        }
-
-        let status = if make_accepted {
-            ModVersionStatusEnum::Accepted
-        } else {
-            ModVersionStatusEnum::Pending
-        };
-
-        ModVersionStatus::update_for_mod_version(version_id, status, None, None, pool).await?;
-        Ok(())
-    }
-
->>>>>>> 43984d2e
     pub async fn get_one(
         id: &str,
         version: &str,
