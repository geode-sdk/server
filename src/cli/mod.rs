--- conflicted
+++ resolved
@@ -1,5 +1,7 @@
 use crate::{jobs, AppData};
+use anyhow::anyhow;
 use clap::{Parser, Subcommand};
+use sqlx::Acquire;
 
 #[derive(Debug, Parser)]
 #[command(version, about, long_about = None)]
@@ -17,14 +19,9 @@
 
 #[derive(Debug, Subcommand)]
 pub enum JobCommand {
-<<<<<<< HEAD
     /// Cleans up mod_downloads from more than 30 days ago
     #[command(subcommand)]
     CleanupDownloads,
-=======
-    /// Caches download counts for all mods currently stored
-    CacheDownloads,
->>>>>>> 13b9823a
     /// Runs migrations
     Migrate,
 }
