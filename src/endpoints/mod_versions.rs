--- conflicted
+++ resolved
@@ -211,23 +211,25 @@
         ));
     };
 
-    let net: IpNetwork = ip.parse().or(Err(ApiError::InternalError))?;
-
-    let mut tx = pool.begin().await?;
-
-    let downloaded_mod_previously =
-        mod_downloads::has_downloaded_mod(net, &mod_version.mod_id, &mut tx).await?;
-    let inserted = mod_downloads::create(net, mod_version.id, &mut tx).await?;
-
-    if inserted {
-        mod_versions::increment_downloads(mod_version.id, &mut tx).await?;
-
-        if !downloaded_mod_previously {
-            mods::increment_downloads(&mod_version.mod_id, &mut tx).await?;
-        }
-    }
-
-    let _ = tx.commit().await;
+    let net = ip.parse::<IpNetwork>().ok();
+
+    if let Some(net) = net {
+        let mut tx = pool.begin().await?;
+
+        let downloaded_mod_previously =
+            mod_downloads::has_downloaded_mod(net, &mod_version.mod_id, &mut tx).await?;
+        let inserted = mod_downloads::create(net, mod_version.id, &mut tx).await?;
+
+        if inserted {
+            mod_versions::increment_downloads(mod_version.id, &mut tx).await?;
+
+            if !downloaded_mod_previously {
+                mods::increment_downloads(&mod_version.mod_id, &mut tx).await?;
+            }
+        }
+
+        let _ = tx.commit().await;
+    }
 
     Ok(HttpResponse::Found()
         .append_header(("Location", url))
@@ -363,11 +365,7 @@
         }
         if let Some(tags) = &json.tags {
             if !tags.is_empty() {
-<<<<<<< HEAD
-                let tags = models::tag::parse_tag_list(tags, &mut tx).await?;
-=======
-                let tags = mod_tags::parse_tag_list(tags, &the_mod.id, &mut tx).await?;
->>>>>>> af0de375
+                let tags = models::tag::parse_tag_list(tags, &the_mod.id, &mut tx).await?;
                 mod_tags::update_for_mod(&the_mod.id, &tags, &mut tx).await?;
             }
         }
@@ -484,11 +482,7 @@
 
         // Update tags with data from mod.json
         let tags = if let Some(tags) = &json.tags {
-<<<<<<< HEAD
-            models::tag::parse_tag_list(tags, &mut tx).await?
-=======
-            mod_tags::parse_tag_list(tags, &the_mod.id, &mut tx).await?
->>>>>>> af0de375
+            models::tag::parse_tag_list(tags, &the_mod.id, &mut tx).await?
         } else {
             vec![]
         };
