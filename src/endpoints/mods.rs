use crate::config::AppData;
use crate::database::repository::dependencies;
use crate::database::repository::developers;
use crate::database::repository::incompatibilities;
use crate::database::repository::mod_gd_versions;
use crate::database::repository::mod_links;
use crate::database::repository::mod_tags;
use crate::database::repository::mod_versions;
use crate::database::repository::mods;
use crate::endpoints::ApiError;
use crate::events::mod_feature::ModFeaturedEvent;
use crate::extractors::auth::Auth;
use crate::mod_zip;
use crate::types::api::{create_download_link, ApiResponse};
use crate::types::mod_json::ModJson;
use crate::types::models::incompatibility::Incompatibility;
use crate::types::models::mod_entity::{Mod, ModUpdate};
use crate::types::models::mod_gd_version::{GDVersionEnum, VerPlatform};
use crate::types::models::mod_link::ModLinks;
use crate::types::models::mod_version_status::ModVersionStatusEnum;
use crate::webhook::discord::DiscordWebhook;
use actix_web::{get, post, put, web, HttpResponse, Responder};
use serde::Deserialize;
use sqlx::Acquire;
use crate::types::models;

#[derive(Deserialize, Default)]
#[serde(rename_all = "snake_case")]
pub enum IndexSortType {
    #[default]
    Downloads,
    RecentlyUpdated,
    RecentlyPublished,
    Oldest,
    Name,
    NameReverse,
}

#[derive(Deserialize)]
pub struct IndexQueryParams {
    pub page: Option<i64>,
    pub per_page: Option<i64>,
    pub query: Option<String>,
    #[serde(default)]
    pub gd: Option<GDVersionEnum>,
    #[serde(default)]
    pub platforms: Option<String>,
    #[serde(default)]
    pub sort: IndexSortType,
    pub geode: Option<String>,
    pub developer: Option<String>,
    pub tags: Option<String>,
    pub featured: Option<bool>,
    pub status: Option<ModVersionStatusEnum>,
}

#[derive(Deserialize)]
pub struct CreateQueryParams {
    download_link: String,
}

#[get("/v1/mods")]
pub async fn index(
    data: web::Data<AppData>,
    query: web::Query<IndexQueryParams>,
    auth: Auth,
) -> Result<impl Responder, ApiError> {
    let mut pool = data.db().acquire().await?;

    if let Some(s) = query.status {
        if s == ModVersionStatusEnum::Rejected {
            auth.check_admin()?;
        }
    }

    let mut result = Mod::get_index(&mut pool, query.0).await?;
    for i in &mut result.data {
        for j in &mut i.versions {
            j.modify_metadata(data.app_url(), false);
        }
    }
    Ok(web::Json(ApiResponse {
        error: "".into(),
        payload: result,
    }))
}

#[get("/v1/mods/{id}")]
pub async fn get(
    data: web::Data<AppData>,
    id: web::Path<String>,
    auth: Auth,
) -> Result<impl Responder, ApiError> {
    let dev = auth.developer().ok();
    let mut pool = data.db().acquire().await?;

    let has_extended_permissions = match auth.developer() {
        Ok(dev) => dev.admin || developers::has_access_to_mod(dev.id, &id, &mut pool).await?,
        _ => false,
    };

    let mut the_mod: Mod = mods::get_one(&id, true, &mut pool)
        .await?
        .ok_or(ApiError::NotFound(format!("Mod '{id}' not found")))?;

    let version_statuses = match dev {
        None => Some(vec![
            ModVersionStatusEnum::Accepted,
            ModVersionStatusEnum::Pending,
        ]),
        Some(d) => {
            if d.admin {
                None
            } else {
                Some(vec![
                    ModVersionStatusEnum::Accepted,
                    ModVersionStatusEnum::Pending,
                ])
            }
        }
    };

    the_mod.tags = mod_tags::get_for_mod(&the_mod.id, &mut pool)
        .await?
        .into_iter()
        .map(|t| t.name)
        .collect();
    the_mod.developers = developers::get_all_for_mod(&the_mod.id, &mut pool).await?;
    the_mod.versions =
        mod_versions::get_for_mod(&the_mod.id, version_statuses.as_deref(), &mut pool).await?;
    the_mod.links = ModLinks::fetch(&the_mod.id, &mut pool).await?;

    for i in &mut the_mod.versions {
        i.modify_metadata(data.app_url(), has_extended_permissions);
    }

    Ok(web::Json(ApiResponse {
        error: "".into(),
        payload: the_mod,
    }))
}

#[post("/v1/mods")]
pub async fn create(
    data: web::Data<AppData>,
    payload: web::Json<CreateQueryParams>,
    auth: Auth,
) -> Result<impl Responder, ApiError> {
    let dev = auth.developer()?;
    let mut pool = data.db().acquire().await?;
    let bytes = mod_zip::download_mod(&payload.download_link, data.max_download_mb()).await?;
    let json = ModJson::from_zip(bytes, &payload.download_link, false)?;
    json.validate()?;

    let existing: Option<Mod> = mods::get_one(&json.id, false, &mut pool).await?;

    if let Some(m) = &existing {
        if !developers::has_access_to_mod(dev.id, &m.id, &mut pool).await? {
            return Err(ApiError::Authorization);
        }

        let versions = mod_versions::get_for_mod(&m.id, None, &mut pool).await?;

        if !versions.is_empty() {
            return Ok(HttpResponse::Conflict().json(ApiResponse {
                error: format!("Mod {} already exists! Submit a new version.", m.id),
                payload: "",
            }));
        }
    }

    let mut tx = pool.begin().await?;

    let mod_already_exists = existing.is_some();

    // Wacky stuff
    let mut the_mod = if let Some(m) = existing {
        m
    } else {
        mods::create(&json, &mut tx).await?
    };

    if !mod_already_exists {
        mods::assign_owner(&the_mod.id, dev.id, &mut tx).await?;
    }

    if let Some(tags) = &json.tags {
<<<<<<< HEAD
        let tag_list = models::tag::parse_tag_list(tags, &mut tx).await?;
=======
        let tag_list = mod_tags::parse_tag_list(tags, &the_mod.id, &mut tx).await?;
>>>>>>> af0de375
        mod_tags::update_for_mod(&the_mod.id, &tag_list, &mut tx).await?;
    }
    if let Some(l) = json.links.clone() {
        the_mod.links =
            Some(mod_links::upsert(&the_mod.id, l.community, l.homepage, l.source, &mut tx).await?);
    }

    // First version is always not accepted, even if the developer is verified
    let mut version = mod_versions::create_from_json(&json, false, &mut tx).await?;

    version.dependencies = Some(
        dependencies::create(version.id, &json, &mut tx)
            .await?
            .into_iter()
            .map(|x| x.into_response())
            .collect(),
    );
    version.incompatibilities = Some(
        incompatibilities::create(version.id, &json, &mut tx)
            .await?
            .into_iter()
            .map(|x| x.into_response())
            .collect(),
    );
    version.gd = mod_gd_versions::create(version.id, &json, &mut tx).await?;
    the_mod.developers = developers::get_all_for_mod(&the_mod.id, &mut tx).await?;
    the_mod.versions.insert(0, version);

    tx.commit().await?;

    for i in &mut the_mod.versions {
        i.modify_metadata(data.app_url(), false);
    }

    Ok(HttpResponse::Created().json(ApiResponse {
        error: "".into(),
        payload: the_mod,
    }))
}

#[derive(Deserialize)]
struct UpdateQueryParams {
    ids: String,
    gd: GDVersionEnum,
    platform: VerPlatform,
    geode: String,
}
#[get("/v1/mods/updates")]
pub async fn get_mod_updates(
    data: web::Data<AppData>,
    query: web::Query<UpdateQueryParams>,
) -> Result<impl Responder, ApiError> {
    let mut pool = data.db().acquire().await?;

    if query.platform == VerPlatform::Android || query.platform == VerPlatform::Mac {
        return Err(ApiError::BadRequest("Invalid platform. Use android32 / android64 for android and mac-intel / mac-arm for mac".to_string()));
    }

    let ids = query
        .ids
        .split(';')
        .map(String::from)
        .collect::<Vec<String>>();

    let geode = semver::Version::parse(&query.geode)
        .map_err(|e| ApiError::BadRequest("Invalid geode version semver".into()))?;

    let mut result: Vec<ModUpdate> =
        Mod::get_updates(&ids, query.platform, &geode, query.gd, &mut pool).await?;
    let mut replacements =
        Incompatibility::get_supersedes_for(&ids, query.platform, query.gd, &geode, &mut pool)
            .await?;

    for i in &mut result {
        if let Some(replacement) = replacements.get(&i.id) {
            let mut clone = replacement.clone();
            clone.download_link = create_download_link(data.app_url(), &clone.id, &clone.version);
            i.replacement = Some(clone);
            replacements.remove_entry(&i.id);
        }
        i.download_link = create_download_link(data.app_url(), &i.id, &i.version);
    }

    for i in replacements {
        let mut replacement = i.1.clone();
        replacement.download_link =
            create_download_link(data.app_url(), &replacement.id, &replacement.version);
        result.push(ModUpdate {
            id: i.0.clone(),
            version: "1.0.0".to_string(),
            mod_version_id: 0,
            download_link: replacement.download_link.clone(),
            replacement: Some(replacement),
            dependencies: vec![],
            incompatibilities: vec![],
        });
    }

    Ok(web::Json(ApiResponse {
        error: "".into(),
        payload: result,
    }))
}

#[get("/v1/mods/{id}/logo")]
pub async fn get_logo(
    data: web::Data<AppData>,
    path: web::Path<String>,
) -> Result<impl Responder, ApiError> {
    use crate::database::repository::*;
    let mut pool = data.db().acquire().await?;
    let image: Option<Vec<u8>> = mods::get_logo(&path.into_inner(), &mut pool).await?;

    match image {
        Some(i) => {
            if i.is_empty() {
                Ok(HttpResponse::NotFound().body(""))
            } else {
                Ok(HttpResponse::Ok().content_type("image/png").body(i))
            }
        }
        None => Err(ApiError::NotFound("".into())),
    }
}

#[derive(Deserialize)]
struct UpdateModPayload {
    featured: bool,
}

#[put("/v1/mods/{id}")]
pub async fn update_mod(
    data: web::Data<AppData>,
    path: web::Path<String>,
    payload: web::Json<UpdateModPayload>,
    auth: Auth,
) -> Result<impl Responder, ApiError> {
    let dev = auth.developer()?;
    auth.check_admin()?;
    let mut pool = data.db().acquire().await?;
    let id = path.into_inner();
    let featured = mods::is_featured(&id, &mut pool).await?;
    let mut tx = pool.begin().await?;

    Mod::update_mod(&id, payload.featured, &mut tx).await?;

    tx.commit().await?;

    if featured != payload.featured {
        let item = Mod::get_one(&id, true, &mut pool).await?;
        if let Some(item) = item {
            if let Some(owner) = developers::get_owner_for_mod(&id, &mut pool).await? {
                let first_ver = item.versions.first();
                if let Some(ver) = first_ver {
                    ModFeaturedEvent {
                        id: item.id,
                        name: ver.name.clone(),
                        owner,
                        admin: dev,
                        base_url: data.app_url().to_string(),
                        featured: payload.featured,
                    }
                        .to_discord_webhook()
                        .send(data.webhook_url());
                }
            }
        }
    }

    Ok(HttpResponse::NoContent())
}<|MERGE_RESOLUTION|>--- conflicted
+++ resolved
@@ -13,6 +13,7 @@
 use crate::mod_zip;
 use crate::types::api::{create_download_link, ApiResponse};
 use crate::types::mod_json::ModJson;
+use crate::types::models;
 use crate::types::models::incompatibility::Incompatibility;
 use crate::types::models::mod_entity::{Mod, ModUpdate};
 use crate::types::models::mod_gd_version::{GDVersionEnum, VerPlatform};
@@ -22,7 +23,6 @@
 use actix_web::{get, post, put, web, HttpResponse, Responder};
 use serde::Deserialize;
 use sqlx::Acquire;
-use crate::types::models;
 
 #[derive(Deserialize, Default)]
 #[serde(rename_all = "snake_case")]
@@ -185,11 +185,7 @@
     }
 
     if let Some(tags) = &json.tags {
-<<<<<<< HEAD
-        let tag_list = models::tag::parse_tag_list(tags, &mut tx).await?;
-=======
-        let tag_list = mod_tags::parse_tag_list(tags, &the_mod.id, &mut tx).await?;
->>>>>>> af0de375
+        let tag_list = models::tag::parse_tag_list(tags, &the_mod.id, &mut tx).await?;
         mod_tags::update_for_mod(&the_mod.id, &tag_list, &mut tx).await?;
     }
     if let Some(l) = json.links.clone() {
@@ -352,8 +348,8 @@
                         base_url: data.app_url().to_string(),
                         featured: payload.featured,
                     }
-                        .to_discord_webhook()
-                        .send(data.webhook_url());
+                    .to_discord_webhook()
+                    .send(data.webhook_url());
                 }
             }
         }
